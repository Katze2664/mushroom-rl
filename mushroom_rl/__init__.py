--- conflicted
+++ resolved
@@ -1,5 +1 @@
-<<<<<<< HEAD
-__version__ = '1.10.0-2'
-=======
-__version__ = '2.0.0-rc1'
->>>>>>> cc0dfe3e
+__version__ = '2.0.0-rc1'