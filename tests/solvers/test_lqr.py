from mushroom_rl.environments import LQR
from mushroom_rl.solvers.lqr import *
from mushroom_rl.utils.numerical_gradient import numerical_diff_function



def test_lqr_solver_linear():
    lqr = LQR.generate(3)
    K = compute_lqr_feedback_gain(lqr)

    K_test = np.array([[0.89908343, 0., 0.],
                             [0., 0.24025307, 0.],
                             [0., 0., 0.24025307]])

    assert np.allclose(K, K_test)


def test_P():
    lqr = LQR.generate(3)
    K = np.array(
        [[1.0, 0.1, 0.01],
         [0.5, 1.2, 0.02],
         [.02, 0.3, 0.9]]
    )

    P = compute_lqr_P(lqr, K)

    P_test = np.array([[1.60755632, 0.78058807, 0.03219049],
                       [0.78058807, 1.67738666, 0.24905620],
                       [0.03219049, 0.2490562 , 0.83697781]])

    assert np.allclose(P, P_test)


def test_V_lqr():
    lqr = LQR.generate(3)

    K = np.array([[1.0, 0.1, 0.01],
                  [0.5, 1.2, 0.02],
                  [.02, 0.3, 0.9]])

    s = np.array([1.0, 1.3, -0.3])
    V_lqr = compute_lqr_V(s, lqr, K).item()

    assert np.allclose(V_lqr, -6.3336186348534875)


def test_V_lqr_gaussian_policy():
    lqr = LQR.generate(3)

    K = np.array([[1.0, 0.1, 0.01],
                  [0.5, 1.2, 0.02],
                  [.02, 0.3, 0.9]])

    Sigma = np.array([[0.18784063,  0.02205161, 0.19607835],
                      [0.02205161,  0.59897771,  0.09953863],
                      [0.19607835,  0.09953863,  0.23284475]])

    s = np.array([1.0, 1.3, -0.3])
    V_lqg = compute_lqr_V_gaussian_policy(s, lqr, K, Sigma)

<<<<<<< HEAD
    assert np.allclose(V_lqg, -28.39165320182624)
=======
    assert np.isclose(V_lqr, -6.3336186348534875)
    assert np.isclose(V_lqg, -28.16442629606497)
>>>>>>> 966ce159


def test_Q_lqr():
    lqr = LQR.generate(3)

    K = np.array([[1.0, 0.1, 0.01],
                  [0.5, 1.2, 0.02],
                  [.02, 0.3, 0.9]])

    s = np.array([1.0, 1.3, -0.3])
    a = np.array([0.5, 0.2, 0.1])

    Q_lqr = compute_lqr_Q(s, a, lqr, K).item()

    assert np.allclose(Q_lqr, -10.83964921837036)


def test_Q_lqr_gaussian_policy():
    lqr = LQR.generate(3)

    K = np.array([[1.0, 0.1, 0.01],
                  [0.5, 1.2, 0.02],
                  [.02, 0.3, 0.9]])

    Sigma = np.array([[0.18784063,  0.02205161, 0.19607835],
                      [0.02205161,  0.59897771, 0.09953863],
                      [0.19607835, 0.09953863, 0.23284475]])

    s = np.array([1.0, 1.3, -0.3])
    a = np.array([-0.5, -0.2, 0.1])

    Q_lqg = compute_lqr_Q_gaussian_policy(s, a, lqr, K, Sigma).item()

    assert np.allclose(Q_lqg, -23.887098201718487)


def test_Q_lqr_gaussian_policy_10dim():
    lqr = LQR.generate(10)

    K = np.eye(10) * 0.1
    Sigma = np.eye(10) * 0.1

    s = np.ones(10)
    a = np.ones(10)
    #
    Q_lqg = compute_lqr_Q_gaussian_policy(s, a, lqr, K, Sigma).item()

    assert np.allclose(Q_lqg, -48.00590405904062)


def test_V_lqr_gaussian_policy_gradient_K():
    lqr = LQR.generate(3)

    K = np.array([[1.0, 0.1, 0.01],
                  [0.5, 1.2, 0.02],
                  [.02, 0.3, 0.9]])

    Sigma = np.array([[0.18784063,  0.02205161, -0.19607835],
                      [0.02205161,  0.59897771,  0.09953863],
                      [-0.19607835,  0.09953863,  0.23284475]])

    s = np.array([1.0, 1.3, -0.3])

    dJ = compute_lqr_V_gaussian_policy_gradient_K(s, lqr, K, Sigma)

    f = lambda theta: compute_lqr_V_gaussian_policy(s, lqr, theta.reshape(K.shape), Sigma)
    dJ_num = numerical_diff_function(f, K.reshape(-1))

    assert np.allclose(dJ, dJ_num)


def test_V_lqr_gaussian_policy_gradient_K_diff_dims():

    A = np.array([[1., 0.4],
                  [0.2, 0.8]])

    B = np.array([[0.8],
                  [0.5]])

    Q = np.eye(2)

    R = np.eye(1)

    lqr = LQR(A, B, Q, R, max_pos=np.inf, max_action=np.inf,
              random_init=False, episodic=False, gamma=0.9, horizon=100,
              initial_state=None)

    K = np.array([[1.0, 0.1]])

    Sigma = np.array([[0.2]])

    s = np.array([1.0, 1.3])

    dJ = compute_lqr_V_gaussian_policy_gradient_K(s, lqr, K, Sigma)

    f = lambda theta: compute_lqr_V_gaussian_policy(s, lqr, theta.reshape(K.shape), Sigma)
    dJ_num = numerical_diff_function(f, K.reshape(-1))

    assert np.allclose(dJ, dJ_num)


def test_Q_lqr_gaussian_policy_gradient_K():
    lqr = LQR.generate(3)

    K = np.array([[1.0, 0.1, 0.01],
                  [0.5, 1.2, 0.02],
                  [.02, 0.3, 0.9]])

    Sigma = np.array([[0.18784063,  0.02205161, -0.19607835],
                      [0.02205161,  0.59897771,  0.09953863],
                      [-0.19607835,  0.09953863,  0.23284475]])

    s = np.array([1.0, 1.3, -0.3])
    a = np.array([-0.6, -0.5, 0.2])

    dJ = compute_lqr_Q_gaussian_policy_gradient_K(s, a, lqr, K, Sigma)

    f = lambda theta: compute_lqr_Q_gaussian_policy(s, a, lqr, theta.reshape(K.shape), Sigma)
    dJ_num = numerical_diff_function(f, K.reshape(-1))

    assert np.allclose(dJ, dJ_num)<|MERGE_RESOLUTION|>--- conflicted
+++ resolved
@@ -58,13 +58,8 @@
 
     s = np.array([1.0, 1.3, -0.3])
     V_lqg = compute_lqr_V_gaussian_policy(s, lqr, K, Sigma)
-
-<<<<<<< HEAD
+    
     assert np.allclose(V_lqg, -28.39165320182624)
-=======
-    assert np.isclose(V_lqr, -6.3336186348534875)
-    assert np.isclose(V_lqg, -28.16442629606497)
->>>>>>> 966ce159
 
 
 def test_Q_lqr():
